# TODO:
 - Why are there Categories, why do Characters not instead inherit from 4 subclasses of Character? Then Category checks are performed by isinstance?
 	- Would be a good time to switch to proper ABCs?

 - EASY: Check vigormortis unpoisoned rule (see note in \_activate_effects_impl)

 - EASY: Could add a puzzle flag: disallow_killing_dead_players, which NQT adds as a rule in #46. Potentially this could be added just as a world rejection inside the 'attacked_at_night' default method.

- Easy: Make wrapper characters (Philosopher, Hermit, Drunklike) passthrough global_end_night method, e.g. for Widow.

<<<<<<< HEAD
- EASY: I have implemented Philo drunks every player of the chosen character, but I think actually they just drunk a single one? Easy to remove the extra functionality :)

- GOOD: Make Player.character private (Player.\_character?) and any time something wants to access player's character it should call player.get_character(CharacterType) with the expected character type. (Maybe it can call with None explicitly to get the root character?). This can then recurse into wrapped characters and return the instance of the ability that is expected
=======
- GOOD: Make Player.character private (Player._character?) and any time something wants to access player's character it should call player.get_character(CharacterType) with the expected character type. (Maybe it can call with None explicitly to get the root character?). This can then recurse into wrapped characters and return the instance of the ability that is expected.
>>>>>>> bafde071

- Recent rule change means there can no longer be misregistration during setup actions, so Marionette can't sit next to Recluse, Recluse can't be in Typhon line, Spy can't increase Xaan number. This ruling is not completely stable /adopted by the community, so I will not change the implementation to rule out worlds using these mechanics just yet. 

- Seperately track night number and a character's personal night number
  e.g. so that a Chef created on night 3 will register as waking up. Partially donethis, but need to go through each character to check they respect the correctnight number. I think in general "each night*" refers to true game night number,whereas "you start knowing" means your personal first night.

 - Could easily(?) filter out worlds where a player has a ping not in line with their wake_pattern

 - Several characters directly access attributes on a player's character (e.g., FortuneTeller.Ping accessed state.players[me].character.redherring) which doesn't play nicely when wrapped by other characters (such as Philo wrapping their chosen ability, or, in the extreme, a Hermit wrapping a Drunk wrapping a Philosopher wrapping a Drunklike wrapping their chosen ability :D). Possibly these need to go through a more serious API that can be passed through to wrapped abilities. I have implemented a one-off passthrough for some common attributes like `character.spent`, see Philo. 

 - Get rid of player.woke_tonight. Rather than characters recording if they woke during run_night, make every WakePattern.MANUAL character override the .wakes_tonight() method so that this can always be checked statically? [This is made hard by characters such as SW who can't be determined statically in advance..., so right now we awkwards have both `character.wakes_tonight()` (which makes a best effort in advance), and `player.woke_tonight` (which records the truth after the fact)]

 - Allow claiming mid-game character changes. I think they need to be in the player's night info lists so the puzzle can specify when the change happened relative to the player's normal info... Right now, the SnakeCharmer has a wonderfully satisfying implementation that successfully swaps with demons, and triggeres abilities in the correct order, but there is no way for a player to claim to have changed role, so it can not yet be a utilised by a puzzle :( .

 - The EvilTwin ExternalInfo system is _awful_, it was supposed to account for night order but it really doesn't, because if an EvilTwin is claimed to be created mid game the claimed Ping just won't be checked at the moment the twin is created. Feels like ExternalInfo should be scrapped since that's all it does now, and all logic could be put into the EvilTwin... or perhaps ExternalInfo needs to be a stateful thing, state tracks what claims have been made and EvilTwin ticks off the ones it has fulfilled at the moment it does it...

 - Implement the events system! (Some of the below could be callbcaks, not events...)
 - Characters that would like to listen for character_changed events:
   - NoDashii to update poisoned neighbours
   - Vigormortis to update poisoned neighbours of killed minions
   - Xaan to poison new townsfolk
   - Philo to drunk new players with the same role
 - Characters that would like to listen for alignment_changed events:
   - Fortune Teller to change red herring
   - Widow to update player who knows
   - Evil twin to update good twin
   - Etc
 - Characters thta would like to listen to droison_changed events:
   - Acrobat, who can die if their chosen player become droisoned later that night...
     Possibly this could equally be a callback attached to the chosen player...

 - I think one day I might need a GLOBAL_FIRST_NIGHT_ORDER and a GLOBAL_OTHER_NIGHT_ORDER.


# Active Bugs To Fix:

	- If the NoDashii's poisoned neighbours are changed to non-townsfolk, currently nothing prompts the NoDashii to update who it is poisoning

	- Not respecting the jinx on cannibal/juggler. What a ridiculous jinx!

	- EvilTwin is doesn't pick a new twin if they change alignment

	- Not respecting Lunatic-Mathematician jinx.

	- The Mathematician implementation can't handle the possibiliy of an evil Townsolk learning incorrect info.

	- FangGu jump will also be caught by a ScarletWoman

	- Currently 'safe_from_demon' doesn't protect from demon poisoning. It's easy to implement this if the poisoning is applied after safe_from_demon, but we don't track where droison count comes from so it is not currently possible to implement this if the poisoning happens first.

	- I think poisoned witch is incrementing math wrong and also not picking a target, which it should.

	- In general, Mathematician is implemented badly. Currently only "first-degree" math numbers are counted, e.g. during run_night, an ability doesn't work on the spot. However, a drunk Poisoner, Xaan, No Dashii etc who is failing to poison their target should increment the count, but only at the moment that their target's ability _does_ work. This happens at an arbitrary point later, and is not implemented. Also, the No Dashii failing to kill ticks up the Math number, and this would need to be deduplicated with the them failing to poison their neighbour (since Math counts players who misfired tonight, not number of misfires). Similarly, a droisoned Monk or Soldier failing to protect from the demon won't Math right, poisoned Princess etc...
	The Spy misregistering as good is detected fine by Mathematician, but a drunk Spy _not_ misregistering as good when they would normally is _not_ picked up by Math.

	- IsCategory(Spy, TOWNSFOLK) returns MAYBE but IsCategory(Spy, MINION) 
	returns TRUE, should be able to misregister! This is easy to fix, but if fixed it exposes the holes in the vortox misinfo calcs, described herafter.

	- Nobody f***ing knows the exact ruling on how Vortox affects 
	mis-registering characters, but I'm not happy with what is currently implemented. STBool.Maybe doesn't contain info about whether misinfo would be True or False, so it is not possible to infer which way the Vortox should push ST choices (if you believe the ST doesn't have misregistration choices in a vortox world).
	A solution would be to make STBool have True, False True-That-Can-Misregister-As-False, and False-That-Can-Misregister-As-True. Maybe called TRUE, FALSE, SURE, NAH?
	Having said that, the current system can correctly solve all the available vortox puzzles, so perhaps I'm ok leaving it for now...
	- The 3-value bool is also slightly lacking for e.g. a FangGu to increment the Math number correctly. If a Fang Gu kills a Recluse or a Spy, they both register as Outsider with identical value MAYBE. But the Math number is incremented when the Spy is jumped to, whereas it is incremented when the Recluse is _not_ jumped to, and a single MAYBE requires us to add some slightly inelegant extra checks to detect which case we're in.

	- For external info (Like Nightwatchman pings or Evil Twin sightings), if there are multuple instances of an external-info generating character then the first one will trigger the check for all such character info, possibly before the second instance of the character gets to make their choice so the world will be incorrectly rejects. This will be relevant if the Philosopher is ever implemented and chooses in-play abilities.


# Things we don't and won't handle:

 - Order not specified by night order. E.g. if there are two poisoners in town then either could go first, but we only try one ordering.

 - Currently, a Vig killed Recluse can register as Minion and poison one of their neighbours for the rest of the game, however there is no mechanism for them to stop registering as Minion at an arbitrary subsequent time to stop the poisoning. I don't think I will ever address this. To be completely correct it would technically have to spawn a non-poisoning world after every other action in the game.<|MERGE_RESOLUTION|>--- conflicted
+++ resolved
@@ -8,13 +8,7 @@
 
 - Easy: Make wrapper characters (Philosopher, Hermit, Drunklike) passthrough global_end_night method, e.g. for Widow.
 
-<<<<<<< HEAD
-- EASY: I have implemented Philo drunks every player of the chosen character, but I think actually they just drunk a single one? Easy to remove the extra functionality :)
-
 - GOOD: Make Player.character private (Player.\_character?) and any time something wants to access player's character it should call player.get_character(CharacterType) with the expected character type. (Maybe it can call with None explicitly to get the root character?). This can then recurse into wrapped characters and return the instance of the ability that is expected
-=======
-- GOOD: Make Player.character private (Player._character?) and any time something wants to access player's character it should call player.get_character(CharacterType) with the expected character type. (Maybe it can call with None explicitly to get the root character?). This can then recurse into wrapped characters and return the instance of the ability that is expected.
->>>>>>> bafde071
 
 - Recent rule change means there can no longer be misregistration during setup actions, so Marionette can't sit next to Recluse, Recluse can't be in Typhon line, Spy can't increase Xaan number. This ruling is not completely stable /adopted by the community, so I will not change the implementation to rule out worlds using these mechanics just yet. 
 
